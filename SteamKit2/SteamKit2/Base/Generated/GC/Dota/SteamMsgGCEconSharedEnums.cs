//------------------------------------------------------------------------------
// <auto-generated>
//     This code was generated by a tool.
//
//     Changes to this file may cause incorrect behavior and will be lost if
//     the code is regenerated.
// </auto-generated>
//------------------------------------------------------------------------------
#pragma warning disable 1591

<<<<<<< HEAD
// Option: light framework (CF/Silverlight) enabled
=======
// Option: missing-value detection (*Specified/ShouldSerialize*/Reset*) enabled
>>>>>>> 332b58c0
    
// Generated from: econ_shared_enums.proto
namespace SteamKit2.GC.Dota.Internal
{
  [global::ProtoBuf.ProtoContract(Name=@"CMsgGenericResult")]
  public partial class CMsgGenericResult : global::ProtoBuf.IExtensible
  {
    public CMsgGenericResult() {}
    

    private uint? _eresult;
    [global::ProtoBuf.ProtoMember(1, IsRequired = false, Name=@"eresult", DataFormat = global::ProtoBuf.DataFormat.TwosComplement)]
    public uint eresult
    {
      get { return _eresult?? (uint)2; }
      set { _eresult = value; }
    }
    [global::System.Xml.Serialization.XmlIgnore]
    [global::System.ComponentModel.Browsable(false)]
    public bool eresultSpecified
    {
      get { return _eresult != null; }
      set { if (value == (_eresult== null)) _eresult = value ? this.eresult : (uint?)null; }
    }
    private bool ShouldSerializeeresult() { return eresultSpecified; }
    private void Reseteresult() { eresultSpecified = false; }
    

    private string _debug_message;
    [global::ProtoBuf.ProtoMember(2, IsRequired = false, Name=@"debug_message", DataFormat = global::ProtoBuf.DataFormat.Default)]
    public string debug_message
    {
      get { return _debug_message?? ""; }
      set { _debug_message = value; }
    }
    [global::System.Xml.Serialization.XmlIgnore]
    [global::System.ComponentModel.Browsable(false)]
    public bool debug_messageSpecified
    {
      get { return _debug_message != null; }
      set { if (value == (_debug_message== null)) _debug_message = value ? this.debug_message : (string)null; }
    }
    private bool ShouldSerializedebug_message() { return debug_messageSpecified; }
    private void Resetdebug_message() { debug_messageSpecified = false; }
    
    private global::ProtoBuf.IExtension extensionObject;
    global::ProtoBuf.IExtension global::ProtoBuf.IExtensible.GetExtensionObject(bool createIfMissing)
      { return global::ProtoBuf.Extensible.GetExtensionObject(ref extensionObject, createIfMissing); }
  }
  
    [global::ProtoBuf.ProtoContract(Name=@"EGCEconBaseMsg", EnumPassthru=true)]
    public enum EGCEconBaseMsg
    {
            
      [global::ProtoBuf.ProtoEnum(Name=@"k_EMsgGCGenericResult", Value=2579)]
      k_EMsgGCGenericResult = 2579
    }
  
    [global::ProtoBuf.ProtoContract(Name=@"EGCMsgResponse", EnumPassthru=true)]
    public enum EGCMsgResponse
    {
            
      [global::ProtoBuf.ProtoEnum(Name=@"k_EGCMsgResponseOK", Value=0)]
      k_EGCMsgResponseOK = 0,
            
      [global::ProtoBuf.ProtoEnum(Name=@"k_EGCMsgResponseDenied", Value=1)]
      k_EGCMsgResponseDenied = 1,
            
      [global::ProtoBuf.ProtoEnum(Name=@"k_EGCMsgResponseServerError", Value=2)]
      k_EGCMsgResponseServerError = 2,
            
      [global::ProtoBuf.ProtoEnum(Name=@"k_EGCMsgResponseTimeout", Value=3)]
      k_EGCMsgResponseTimeout = 3,
            
      [global::ProtoBuf.ProtoEnum(Name=@"k_EGCMsgResponseInvalid", Value=4)]
      k_EGCMsgResponseInvalid = 4,
            
      [global::ProtoBuf.ProtoEnum(Name=@"k_EGCMsgResponseNoMatch", Value=5)]
      k_EGCMsgResponseNoMatch = 5,
            
      [global::ProtoBuf.ProtoEnum(Name=@"k_EGCMsgResponseUnknownError", Value=6)]
      k_EGCMsgResponseUnknownError = 6,
            
      [global::ProtoBuf.ProtoEnum(Name=@"k_EGCMsgResponseNotLoggedOn", Value=7)]
      k_EGCMsgResponseNotLoggedOn = 7,
            
      [global::ProtoBuf.ProtoEnum(Name=@"k_EGCMsgFailedToCreate", Value=8)]
      k_EGCMsgFailedToCreate = 8
    }
  
    [global::ProtoBuf.ProtoContract(Name=@"EGCPartnerRequestResponse", EnumPassthru=true)]
    public enum EGCPartnerRequestResponse
    {
            
      [global::ProtoBuf.ProtoEnum(Name=@"k_EPartnerRequestOK", Value=1)]
      k_EPartnerRequestOK = 1,
            
      [global::ProtoBuf.ProtoEnum(Name=@"k_EPartnerRequestBadAccount", Value=2)]
      k_EPartnerRequestBadAccount = 2,
            
      [global::ProtoBuf.ProtoEnum(Name=@"k_EPartnerRequestNotLinked", Value=3)]
      k_EPartnerRequestNotLinked = 3,
            
      [global::ProtoBuf.ProtoEnum(Name=@"k_EPartnerRequestUnsupportedPartnerType", Value=4)]
      k_EPartnerRequestUnsupportedPartnerType = 4
    }
  
    [global::ProtoBuf.ProtoContract(Name=@"EGCMsgUseItemResponse", EnumPassthru=true)]
    public enum EGCMsgUseItemResponse
    {
            
      [global::ProtoBuf.ProtoEnum(Name=@"k_EGCMsgUseItemResponse_ItemUsed", Value=0)]
      k_EGCMsgUseItemResponse_ItemUsed = 0,
            
      [global::ProtoBuf.ProtoEnum(Name=@"k_EGCMsgUseItemResponse_GiftNoOtherPlayers", Value=1)]
      k_EGCMsgUseItemResponse_GiftNoOtherPlayers = 1,
            
      [global::ProtoBuf.ProtoEnum(Name=@"k_EGCMsgUseItemResponse_ServerError", Value=2)]
      k_EGCMsgUseItemResponse_ServerError = 2,
            
      [global::ProtoBuf.ProtoEnum(Name=@"k_EGCMsgUseItemResponse_MiniGameAlreadyStarted", Value=3)]
      k_EGCMsgUseItemResponse_MiniGameAlreadyStarted = 3,
            
      [global::ProtoBuf.ProtoEnum(Name=@"k_EGCMsgUseItemResponse_ItemUsed_ItemsGranted", Value=4)]
      k_EGCMsgUseItemResponse_ItemUsed_ItemsGranted = 4,
            
      [global::ProtoBuf.ProtoEnum(Name=@"k_EGCMsgUseItemResponse_DropRateBonusAlreadyGranted", Value=5)]
      k_EGCMsgUseItemResponse_DropRateBonusAlreadyGranted = 5,
            
      [global::ProtoBuf.ProtoEnum(Name=@"k_EGCMsgUseItemResponse_NotInLowPriorityPool", Value=6)]
      k_EGCMsgUseItemResponse_NotInLowPriorityPool = 6,
            
      [global::ProtoBuf.ProtoEnum(Name=@"k_EGCMsgUseItemResponse_NotHighEnoughLevel", Value=7)]
      k_EGCMsgUseItemResponse_NotHighEnoughLevel = 7,
            
      [global::ProtoBuf.ProtoEnum(Name=@"k_EGCMsgUseItemResponse_EventNotActive", Value=8)]
      k_EGCMsgUseItemResponse_EventNotActive = 8,
            
      [global::ProtoBuf.ProtoEnum(Name=@"k_EGCMsgUseItemResponse_ItemUsed_EventPointsGranted", Value=9)]
      k_EGCMsgUseItemResponse_ItemUsed_EventPointsGranted = 9,
            
      [global::ProtoBuf.ProtoEnum(Name=@"k_EGCMsgUseItemResponse_MissingRequirement", Value=10)]
      k_EGCMsgUseItemResponse_MissingRequirement = 10,
            
      [global::ProtoBuf.ProtoEnum(Name=@"k_EGCMsgUseItemResponse_EmoticonUnlock_NoNew", Value=11)]
      k_EGCMsgUseItemResponse_EmoticonUnlock_NoNew = 11,
            
      [global::ProtoBuf.ProtoEnum(Name=@"k_EGCMsgUseItemResponse_EmoticonUnlock_Complete", Value=12)]
      k_EGCMsgUseItemResponse_EmoticonUnlock_Complete = 12,
            
      [global::ProtoBuf.ProtoEnum(Name=@"k_EGCMsgUseItemResponse_ItemUsed_Compendium", Value=13)]
      k_EGCMsgUseItemResponse_ItemUsed_Compendium = 13
    }
  
}
#pragma warning restore 1591<|MERGE_RESOLUTION|>--- conflicted
+++ resolved
@@ -8,11 +8,9 @@
 //------------------------------------------------------------------------------
 #pragma warning disable 1591
 
-<<<<<<< HEAD
+// Option: missing-value detection (*Specified/ShouldSerialize*/Reset*) enabled
+    
 // Option: light framework (CF/Silverlight) enabled
-=======
-// Option: missing-value detection (*Specified/ShouldSerialize*/Reset*) enabled
->>>>>>> 332b58c0
     
 // Generated from: econ_shared_enums.proto
 namespace SteamKit2.GC.Dota.Internal
@@ -31,7 +29,7 @@
       set { _eresult = value; }
     }
     [global::System.Xml.Serialization.XmlIgnore]
-    [global::System.ComponentModel.Browsable(false)]
+    
     public bool eresultSpecified
     {
       get { return _eresult != null; }
@@ -49,7 +47,7 @@
       set { _debug_message = value; }
     }
     [global::System.Xml.Serialization.XmlIgnore]
-    [global::System.ComponentModel.Browsable(false)]
+    
     public bool debug_messageSpecified
     {
       get { return _debug_message != null; }
