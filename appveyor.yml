<<<<<<< HEAD
version: 1.8.1.{build}
os: Visual Studio 2017
=======
version: 1.8.2.{build}
os: Visual Studio 2015
>>>>>>> 22028ce2

cache:
  - '%LocalAppData%\NuGet\Cache'
  - '%Temp%\nethook2-dependencies -> Resources\NetHook2\SetupDependencies.ps1'

assembly_info:
  patch: true
  file: AssemblyInfo.cs
  assembly_version: "1.8.2"
  assembly_file_version: "{version}"
  assembly_informational_version: "{version} - CI (AppVeyor, branch: {branch})"

configuration:
  - Debug
  - Release

init:
  - git config --global core.autocrlf true

before_build:
  - nuget restore SteamKit2\SteamKit2.sln
  - nuget restore Samples\Samples.sln
  - Resources\NetHook2\SetupDependencies.cmd

build_script:
  - msbuild SteamKit2\SteamKit2.sln
  - msbuild Samples\Samples.sln
  - msbuild Resources\NetHook2\NetHook2.sln
  - msbuild Resources\NetHookAnalyzer2\NetHookAnalyzer2.sln

after_build:
  - '7z a NetHook2.zip .\Resources\NetHook2\%CONFIGURATION%\*.dll .\Resources\NetHook2\%CONFIGURATION%\*.pdb'
  - ps: |
      $args = @('pack', 'SteamKit2\SteamKit2\SteamKit2.csproj')
      $version = $null
      if (Test-Path Env:APPVEYOR_REPO_TAG_NAME)
      {
          $version = (Get-Item Env:APPVEYOR_REPO_TAG_NAME).Value
      }
      
      if ([string]::IsNullOrEmpty($version))
      {
          $version = $env:APPVEYOR_BUILD_VERSION + '-Alpha'
      }

      $args += $('/p:Version=' + $version)
      & dotnet $args

test_script:
  - ps: |
      if ($env:CONFIGURATION -eq 'Debug')
      {
          & nuget install OpenCover -Version 4.6.519 -OutputDirectory SteamKit2\packages
          & SteamKit2\packages\OpenCover.4.6.519\tools\OpenCover.Console.exe -register:user "-target:%ProgramFiles%\dotnet\dotnet.exe" "-targetargs:test SteamKit2\Tests\Tests.csproj" -returntargetcode "-filter:+[SteamKit2]* -[SteamKit2]SteamKit2.Internal.* -[SteamKit2]SteamKit2.*.Internal.* -[SteamKit2]SevenZip*" "-excludebyattribute:*.ProtoContract*" -hideskipped:All -output:SteamKit2-code-coverage.xml
          $env:Path = "C:\Python34;C:\Python34\Scripts;" + $env:Path
          & pip install codecov
          & codecov -f "SteamKit2-code-coverage.xml" -X gcov
      }

artifacts:
  - path: NetHook2.zip
  - path: 'SteamKit2\SteamKit2\bin\$(configuration)\*.nupkg'
    name: SteamKit2.nupkg
  - path: 'Resources\NetHookAnalyzer2\NetHookAnalyzer2\Bin\$(configuration)'
    name: NetHookAnalyzer2

deploy:

  - provider: NuGet
    api_key:
      secure: 'Qtxl16gv6dxg4FXOPLiNkLkTuVdPcso3IS99WgRO7IXyqgLJQJ3Ldrnymai2+1Uo'
    skip_symbols: false
    artifact: SteamKit2.nupkg
    on:
      configuration: Release
      appveyor_repo_tag: true

  - provider: GitHub
    auth_token:
      secure: 'KEOYmhFMh4Ea7RVYmX1Sv/1SWQW5uoNv6p3+aUtJXw/2Vbp2PEmbJxYJxO9xIuc9'
    release: 'SteamKit2 $(appveyor_repo_tag_name)'
    artifact: /.*/
    draft: false
    prerelease: true
    tag: $(appveyor_repo_tag_name)
    on:
      configuration: Release
      appveyor_repo_tag: true<|MERGE_RESOLUTION|>--- conflicted
+++ resolved
@@ -1,10 +1,5 @@
-<<<<<<< HEAD
-version: 1.8.1.{build}
+version: 1.8.2.{build}
 os: Visual Studio 2017
-=======
-version: 1.8.2.{build}
-os: Visual Studio 2015
->>>>>>> 22028ce2
 
 cache:
   - '%LocalAppData%\NuGet\Cache'
